--- conflicted
+++ resolved
@@ -39,11 +39,7 @@
     public func weakShared<T: AnyObject>(__function: String = #function, singleBuild: Bool = true, _ factory: () -> T) -> T {
         let builder: WeakShared<T> = shared(__function: __function) { WeakShared() }
         if singleBuild {
-<<<<<<< HEAD
-            assert(builder.buildCount <= 1, "\(String(describing: self)).\(__function) weakShared builder called \(builder.buildCount) times. Set `singleBuild` false if this is expected.")
-=======
             assert(builder.buildCount <= 1, "weakShared builder called \(builder.buildCount) times. Set `singleBuild` false if this is expected. " + __function)
->>>>>>> 277f8b8b
         }
         return builder.getOrCreate(factory)
     }
